import logging
import multiprocessing
import os

from audiobook_generator.book_parsers.base_book_parser import get_book_parser
from audiobook_generator.config.general_config import GeneralConfig
from audiobook_generator.core.audio_tags import AudioTags
from audiobook_generator.tts_providers.base_tts_provider import get_tts_provider
from audiobook_generator.utils.log_handler import setup_logging

logger = logging.getLogger(__name__)


def confirm_conversion():
    print("Do you want to continue? (y/n)")
    answer = input()
    if answer.lower() != "y":
        print("Aborted.")
        exit(0)


def get_total_chars(chapters):
    total_characters = 0
    for title, text in chapters:
        total_characters += len(text)
    return total_characters


class AudiobookGenerator:
    def __init__(self, config: GeneralConfig):
        self.config = config

    def __str__(self) -> str:
        return f"{self.config}"

    def process_chapter(self, idx, title, text, book_parser):
        """Process a single chapter: write text (if needed) and convert to audio."""
        try:
            logger.info(f"Processing chapter {idx}: {title}")
            tts_provider = get_tts_provider(self.config)

            # Save chapter text if required
            if self.config.output_text:
                text_file = os.path.join(self.config.output_folder, f"{idx:04d}_{title}.txt")
                with open(text_file, "w", encoding="utf-8") as f:
                    f.write(text)

            # Skip audio generation in preview mode
            if self.config.preview:
                return True

            # Generate audio file
            output_file = os.path.join(
                self.config.output_folder,
                f"{idx:04d}_{title}.{tts_provider.get_output_file_extension()}",
            )
            audio_tags = AudioTags(
                title, book_parser.get_book_author(), book_parser.get_book_title(), idx
            )
            tts_provider.text_to_speech(text, output_file, audio_tags)

            logger.info(f"✅ Converted chapter {idx}: {title}, output file: {output_file}")

            return True
        except Exception as e:
            logger.exception(f"Error processing chapter {idx}, error: {e}")
            return False

    def process_chapter_wrapper(self, args):
        """Wrapper for process_chapter to handle unpacking args for imap."""
        idx, title, text, book_parser = args
        return idx, self.process_chapter(idx, title, text, book_parser)

    def run(self):
        try:
            logger.info("Starting audiobook generation...")
            book_parser = get_book_parser(self.config)
            tts_provider = get_tts_provider(self.config)

            os.makedirs(self.config.output_folder, exist_ok=True)
            chapters = book_parser.get_chapters(tts_provider.get_break_string())
            # Filter out empty or very short chapters
            chapters = [(title, text) for title, text in chapters if text.strip()]

            logger.info(f"Chapters count: {len(chapters)}.")

            # Check chapter start and end args
            if self.config.chapter_start < 1 or self.config.chapter_start > len(chapters):
                raise ValueError(
                    f"Chapter start index {self.config.chapter_start} is out of range. Check your input."
                )
            if self.config.chapter_end < -1 or self.config.chapter_end > len(chapters):
                raise ValueError(
                    f"Chapter end index {self.config.chapter_end} is out of range. Check your input."
                )
            if self.config.chapter_end == -1:
                self.config.chapter_end = len(chapters)
            if self.config.chapter_start > self.config.chapter_end:
                raise ValueError(
                    f"Chapter start index {self.config.chapter_start} is larger than chapter end index {self.config.chapter_end}. Check your input."
                )

            logger.info(
                f"Converting chapters from {self.config.chapter_start} to {self.config.chapter_end}."
            )

            # Initialize total_characters to 0
            total_characters = get_total_chars(
                chapters[self.config.chapter_start - 1 : self.config.chapter_end]
            )
            logger.info(f"Total characters in selected book chapters: {total_characters}")
            rough_price = tts_provider.estimate_cost(total_characters)
            logger.info(f"Estimate book voiceover would cost you roughly: ${rough_price:.2f}\n")

            # Prompt user to continue if not in preview mode
            if self.config.no_prompt:
                logger.info(f"Skipping prompt as passed parameter no_prompt")
            elif self.config.preview:
                logger.info(f"Skipping prompt as in preview mode")
            else:
                confirm_conversion()

            # Prepare chapters for processing
            chapters_to_process = chapters[self.config.chapter_start - 1 : self.config.chapter_end]
            tasks = [
                (idx, title, text, book_parser)
                for idx, (title, text) in enumerate(
                    chapters_to_process, start=self.config.chapter_start
                )
            ]

            # Track failed chapters
            failed_chapters = []

            # Use multiprocessing to process chapters in parallel
            with multiprocessing.Pool(
                processes=self.config.worker_count,
                initializer=setup_logging,
                initargs=(self.config.log, self.config.log_file, True)
            ) as pool:
<<<<<<< HEAD
                pool.starmap(self.process_chapter, tasks)

            logger.info(f"All chapters converted.")
=======
                # Process chapters and collect results
                results = list(pool.imap_unordered(self.process_chapter_wrapper, tasks))
                
                # Check for failed chapters
                for idx, success in results:
                    if not success:
                        chapter_title = chapters_to_process[idx - self.config.chapter_start][0]
                        failed_chapters.append((idx, chapter_title))

            if failed_chapters:
                logger.warning(f"The following chapters failed to convert:")
                for idx, title in failed_chapters:
                    logger.warning(f"  - Chapter {idx}: {title}")
                logger.info(f"Conversion completed with {len(failed_chapters)} failed chapters.")
            else:
                logger.info(f"All chapters converted successfully. 🎉🎉🎉")
>>>>>>> b3cccc59

        except KeyboardInterrupt:
            logger.info("Job stopped by user.")
            exit()<|MERGE_RESOLUTION|>--- conflicted
+++ resolved
@@ -138,14 +138,9 @@
                 initializer=setup_logging,
                 initargs=(self.config.log, self.config.log_file, True)
             ) as pool:
-<<<<<<< HEAD
-                pool.starmap(self.process_chapter, tasks)
-
-            logger.info(f"All chapters converted.")
-=======
                 # Process chapters and collect results
                 results = list(pool.imap_unordered(self.process_chapter_wrapper, tasks))
-                
+
                 # Check for failed chapters
                 for idx, success in results:
                     if not success:
@@ -158,8 +153,7 @@
                     logger.warning(f"  - Chapter {idx}: {title}")
                 logger.info(f"Conversion completed with {len(failed_chapters)} failed chapters.")
             else:
-                logger.info(f"All chapters converted successfully. 🎉🎉🎉")
->>>>>>> b3cccc59
+                logger.info(f"All chapters converted successfully.")
 
         except KeyboardInterrupt:
             logger.info("Job stopped by user.")
